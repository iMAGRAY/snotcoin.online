import { fileURLToPath } from 'url';
import path from 'path';

const __filename = fileURLToPath(import.meta.url);
const __dirname = path.dirname(__filename);

// Базовый домен приложения
const isProd = process.env.NODE_ENV === 'production';
const DOMAIN = isProd ? 'https://snotcoin.online' : 'http://localhost:3000';

/** @type {import('next').NextConfig} */
const nextConfig = {
  reactStrictMode: true,
  // Добавляем настройки для домена
  assetPrefix: isProd ? 'https://snotcoin.online' : undefined,
  images: {
    remotePatterns: [
      {
        protocol: 'https',
        hostname: 'hebbkx1anhila5yf.public.blob.vercel-storage.com',
        port: '',
        pathname: '/**',
      },
      {
        protocol: 'https',
        hostname: 'snotcoin.online',
        port: '',
        pathname: '/**',
      },
    ],
    formats: ['image/webp'],
    dangerouslyAllowSVG: true,
    contentDispositionType: 'attachment',
    contentSecurityPolicy: "default-src 'self'; script-src 'none'; sandbox;",
    unoptimized: true,
  },
  // Update security headers configuration
  async headers() {
    return [
      {
        source: '/:path*',
        headers: [
          {
            key: 'Content-Security-Policy',
<<<<<<< HEAD
            value: "default-src 'self'; frame-ancestors *; connect-src 'self' https: wss:; script-src 'self' 'unsafe-inline' 'unsafe-eval' https://*.kaspersky-labs.com https://gc.kis.v2.scr.kaspersky-labs.com https://*.farcaster.xyz https://telegram.org https://*.telegram.org; style-src 'self' 'unsafe-inline'; img-src 'self' data: https:; font-src 'self' data:;"
          },
          {
            key: 'X-Frame-Options',
            value: 'ALLOWALL'
=======
            value: "frame-ancestors * 'self' https://*.telegram.org https://telegram.org https://*.telegram.me https://telegram.me https://t.me https://*.t.me https://web.telegram.org https://*.web.telegram.org"
          },
          {
            // Modern browsers use CSP instead of X-Frame-Options
            key: 'X-Frame-Options',
            value: 'SAMEORIGIN'
>>>>>>> 4de08bc1
          }
        ]
      }
    ]
  },
  compiler: {
    removeConsole: false,
  },
  // Добавляем настройки публичных переменных среды
  env: {
    NEXT_PUBLIC_DOMAIN: DOMAIN,
  },
  webpack: (config) => {
    config.resolve.alias = {
      ...config.resolve.alias,
      '@components': path.join(__dirname, 'app/components'),
      '@contexts': path.join(__dirname, 'app/contexts'),
      '@utils': path.join(__dirname, 'app/utils'),
      '@types': path.join(__dirname, 'app/types'),
      '@hooks': path.join(__dirname, 'app/hooks'),
    };
    return config;
  },
}

export default nextConfig;
<|MERGE_RESOLUTION|>--- conflicted
+++ resolved
@@ -4,15 +4,9 @@
 const __filename = fileURLToPath(import.meta.url);
 const __dirname = path.dirname(__filename);
 
-// Базовый домен приложения
-const isProd = process.env.NODE_ENV === 'production';
-const DOMAIN = isProd ? 'https://snotcoin.online' : 'http://localhost:3000';
-
 /** @type {import('next').NextConfig} */
 const nextConfig = {
   reactStrictMode: true,
-  // Добавляем настройки для домена
-  assetPrefix: isProd ? 'https://snotcoin.online' : undefined,
   images: {
     remotePatterns: [
       {
@@ -42,20 +36,12 @@
         headers: [
           {
             key: 'Content-Security-Policy',
-<<<<<<< HEAD
-            value: "default-src 'self'; frame-ancestors *; connect-src 'self' https: wss:; script-src 'self' 'unsafe-inline' 'unsafe-eval' https://*.kaspersky-labs.com https://gc.kis.v2.scr.kaspersky-labs.com https://*.farcaster.xyz https://telegram.org https://*.telegram.org; style-src 'self' 'unsafe-inline'; img-src 'self' data: https:; font-src 'self' data:;"
-          },
-          {
-            key: 'X-Frame-Options',
-            value: 'ALLOWALL'
-=======
             value: "frame-ancestors * 'self' https://*.telegram.org https://telegram.org https://*.telegram.me https://telegram.me https://t.me https://*.t.me https://web.telegram.org https://*.web.telegram.org"
           },
           {
             // Modern browsers use CSP instead of X-Frame-Options
             key: 'X-Frame-Options',
             value: 'SAMEORIGIN'
->>>>>>> 4de08bc1
           }
         ]
       }
@@ -63,10 +49,6 @@
   },
   compiler: {
     removeConsole: false,
-  },
-  // Добавляем настройки публичных переменных среды
-  env: {
-    NEXT_PUBLIC_DOMAIN: DOMAIN,
   },
   webpack: (config) => {
     config.resolve.alias = {
